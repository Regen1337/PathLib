-- Lua Pathing Library
<<<<<<< HEAD
-- Version: 1.2
=======
-- Version: 1.1
>>>>>>> 23ea6d14
-- Description: This library provides functionality for table traversal and manipulation.

local PathLib = {
    cacheSize = 5000,
    bDebugMode = true,
    bWrapWithErrorHandling = false,
    cache = {},
    deepCopyCache = {},
    circularCache = {}
}

PathLib.NodeType = {
    KEY = 1,
    INDEX = 2,
    WILDCARD = 3
}
local NODE_T_KEY = PathLib.NodeType.KEY
local NODE_T_INDEX = PathLib.NodeType.INDEX
local NODE_T_WILDCARD = PathLib.NodeType.WILDCARD

-- Utility
local unpack = (table and table.unpack) or unpack or error("unpack is not defined, please define it")
local tonumber, tostring, pairs, ipairs, type, getmetatable, setmetatable, concat = tonumber, tostring, pairs, ipairs, type, getmetatable, setmetatable, table.concat
local deepCopyCache = PathLib.deepCopyCache
local circularCache = PathLib.circularCache
local cache, cacheSize = PathLib.cache, PathLib.cacheSize

local function isTable(v) return type(v) == "table" end
local function isString(v) return type(v) == "string" end
local function isNil(v) return v == nil end

function PathLib.debugPrint(...) if PathLib.bDebugMode then _G.print(...) end end

<<<<<<< HEAD
local function findTraverse(t, currentPath, predicate, results)
    for k, v in pairs(t) do
        local newPath
        if type(k) == "number" then
            newPath = currentPath .. "[" .. tostring(k) .. "]"
        else
            newPath = currentPath .. (currentPath ~= "" and "." or "") .. tostring(k)
        end
        
        if predicate(v, newPath) then
            table.insert(results, newPath)
        end
        if isTable(v) then
            findTraverse(v, newPath, predicate, results)
        end
    end
end

local function flattenTraverse(t, prefix, result)
    for k, v in pairs(t) do
        local newKey
        if type(k) == "number" then
            newKey = prefix .. "[" .. tostring(k) .. "]"
        else
            newKey = prefix .. (prefix ~= "" and "." or "") .. tostring(k)
        end
        
        if isTable(v) then
            flattenTraverse(v, newKey, result)
        else
            result[newKey] = v
        end
    end
end

=======
>>>>>>> 23ea6d14
local function assertType(value, expectedType, paramName)
    if type(value) ~= expectedType then
        error(string.format("Expected %s to be %s, got %s", paramName, expectedType, type(value)), 3)
    end
end
<<<<<<< HEAD
=======
PathLib.assertType = assertType
>>>>>>> 23ea6d14

local function wrapWithErrorHandling(func)
    return function(...)
        local success, result = pcall(func, ...)
        if not success then
            if type(result) == "string" and result:match("PathLib error:") then
                error(result, 2)
            else
                error("PathLib error: " .. tostring(result), 2)
            end
        end
        return result
    end
end
<<<<<<< HEAD
=======
PathLib.wrapWithErrorHandling = wrapWithErrorHandling
>>>>>>> 23ea6d14

local function assertEquals(actual, expected, message)
    if actual ~= expected then
        error(string.format("%s: expected %s, got %s", message, tostring(expected), tostring(actual)), 2)
    end
end
<<<<<<< HEAD
=======
PathLib.assertEquals = assertEquals
>>>>>>> 23ea6d14

local function assertTableEquals(actual, expected, message)
    if actual == nil and expected == nil then
        return
    end
    if type(actual) ~= "table" or type(expected) ~= "table" then
        error(string.format("%s: expected tables, got %s and %s", message, type(actual), type(expected)), 2)
    end
    if #actual ~= #expected then
        error(string.format("%s: table length mismatch, expected %d, got %d", message, #expected, #actual), 2)
    end
    for i = 1, #expected do
        if type(actual[i]) == "table" and type(expected[i]) == "table" then
            assertTableEquals(actual[i], expected[i], message .. " (nested table at index " .. i .. ")")
        elseif actual[i] ~= expected[i] then
            error(string.format("%s: mismatch at index %d, expected %s, got %s", message, i, tostring(expected[i]), tostring(actual[i])), 2)
        end
    end
end
<<<<<<< HEAD
=======
PathLib.assertTableEquals = assertTableEquals
>>>>>>> 23ea6d14

local function setRecursive(current, pathIndex, path, value)
    if pathIndex > #path then
        return
    end

    local node = path[pathIndex]
    if node.type == NODE_T_WILDCARD then
        for k, v in pairs(current) do
            if isTable(v) then
                setRecursive(v, pathIndex + 1, path, value)
            end
        end
    else
        if pathIndex == #path then
            if node.type == NODE_T_INDEX then
                current[tonumber(node.value)] = value
            else
                current[node.value] = value
            end
        else
            if node.type == NODE_T_INDEX then
                local index = tonumber(node.value)
                if isNil(current[index]) then
                    current[index] = {}
                end
                setRecursive(current[index], pathIndex + 1, path, value)
            else
                if isNil(current[node.value]) then
                    current[node.value] = {}
                end
                setRecursive(current[node.value], pathIndex + 1, path, value)
            end
        end
    end
end
<<<<<<< HEAD
=======
PathLib.setRecursive = setRecursive
>>>>>>> 23ea6d14

local function deepCopy(t)
    if type(t) ~= "table" then return t end
    if deepCopyCache[t] then return deepCopyCache[t] end

    local copy = {}
    deepCopyCache[t] = copy

    for k, v in pairs(t) do
        if type(v) == "table" then
            copy[deepCopy(k)] = deepCopy(v)
        elseif type(v) == "function" or type(v) == "userdata" or type(v) == "thread" then
            -- For functions, userdata, and threads, we maintain the reference(?)
            copy[deepCopy(k)] = v
        else
            copy[deepCopy(k)] = v
        end
    end

    return setmetatable(copy, getmetatable(t))
end
<<<<<<< HEAD
=======
PathLib.deepCopy = deepCopy
>>>>>>> 23ea6d14

local function checkCircular(t)
    if type(t) ~= "table" then
        return false
    end
    
    if circularCache[t] then
        return true
    end
    
    circularCache[t] = true
    
    for _, v in pairs(t) do
        if checkCircular(v) then
            return true
        end
    end
    
    circularCache[t] = nil
    return false
end
<<<<<<< HEAD
=======
PathLib.checkCircular = checkCircular
>>>>>>> 23ea6d14

local function clearCircularCache()
    for k in pairs(circularCache) do
        circularCache[k] = nil
    end
end
<<<<<<< HEAD
=======
PathLib.clearCircularCache = clearCircularCache
>>>>>>> 23ea6d14

-- AST implementation

local function createNode(type, value)
    return {type = type, value = value}
end
<<<<<<< HEAD
=======
PathLib.createNode = createNode
>>>>>>> 23ea6d14

local function parsePath(path)
    local ast = {}
    local current = ""
    local inBracket = false

    for i = 1, #path do
        local char = path:sub(i, i)
        if char == "." and not inBracket then
            if current ~= "" then
                if current:find("*") then
                    table.insert(ast, createNode(NODE_T_WILDCARD, current))
                else
                    table.insert(ast, createNode(NODE_T_KEY, current))
                end
                current = ""
            end
        elseif char == "[" and not inBracket then
            if current ~= "" then
                if current:find("*") then
                    table.insert(ast, createNode(NODE_T_WILDCARD, current))
                else
                    table.insert(ast, createNode(NODE_T_KEY, current))
                end
                current = ""
            end
            inBracket = true
        elseif char == "]" and inBracket then
            if current ~= "" then
                if current:find("*") then
                    table.insert(ast, createNode(NODE_T_WILDCARD, current))
                else
                    table.insert(ast, createNode(NODE_T_INDEX, current))
                end
                current = ""
            end
            inBracket = false
        else
            current = current .. char
        end
    end

    if current ~= "" then
        if current:find("*") then
            table.insert(ast, createNode(NODE_T_WILDCARD, current))
        else
            table.insert(ast, createNode(NODE_T_KEY, current))
        end
    end

    return ast
end
<<<<<<< HEAD
=======
PathLib.parsePath = parsePath
>>>>>>> 23ea6d14

local function handleWildcard(tbl, pattern, restPath)
    local results = {}
    for k, v in pairs(tbl) do
        if k:match(pattern) then
            if #restPath == 0 then
                table.insert(results, v)
            elseif isTable(v) then
                local subResult = PathLib.get(v, restPath)
                if subResult ~= nil then
                    if isTable(subResult) then
                        for _, sr in ipairs(subResult) do
                            table.insert(results, sr)
                        end
                    else
                        table.insert(results, subResult)
                    end
                end
            end
        end
    end
    return results
end
<<<<<<< HEAD
=======
PathLib.handleWildcard = handleWildcard
>>>>>>> 23ea6d14

-- Cache implementation

local function addToCache(path, value)
    if #cache >= cacheSize then
        table.remove(cache, 1)
    end
    cache[path] = value
end
<<<<<<< HEAD
=======
PathLib.addToCache = addToCache
>>>>>>> 23ea6d14

local function getFromCache(path)
    return cache[path]
end
<<<<<<< HEAD
=======
PathLib.getFromCache = getFromCache
>>>>>>> 23ea6d14

-- Core functionality

local function get(tbl, path)
    if isString(path) then
        path = parsePath(path)
    end

    local current = tbl
    for i, node in ipairs(path) do
        if isNil(current) then return nil end

        if node.type == NODE_T_WILDCARD then
            local pattern = node.value:gsub("%*", ".*")
            return handleWildcard(current, "^" .. pattern .. "$", {unpack(path, i+1)})
        elseif isTable(current) then
            if node.type == NODE_T_INDEX then
                current = current[tonumber(node.value)]
            else
                current = current[node.value]
            end
        else
            return nil
        end
    end

    return current
end
PathLib.get = get

local function set(tbl, path, value)
    if isString(path) then
        path = parsePath(path)
    end

    setRecursive(tbl, 1, path, value)
end
PathLib.set = set

local function delete(tbl, path)
    if isString(path) then
        path = parsePath(path)
    end

    local current = tbl
    for i, node in ipairs(path) do
        if i == #path then
            if node.type == NODE_T_INDEX then
                table.remove(current, tonumber(node.value))
            else
                current[node.value] = nil
            end
            return true
        else
            if node.type == NODE_T_INDEX then
                current = current[tonumber(node.value)]
            else
                current = current[node.value]
            end
            if isNil(current) then
                return false
            end
        end
    end
end
PathLib.delete = delete

-- Advanced features

<<<<<<< HEAD
=======
local function findTraverse(t, currentPath, predicate, results)
    for k, v in pairs(t) do
        local newPath
        if type(k) == "number" then
            newPath = currentPath .. "[" .. tostring(k) .. "]"
        else
            newPath = currentPath .. (currentPath ~= "" and "." or "") .. tostring(k)
        end
        
        if predicate(v, newPath) then
            table.insert(results, newPath)
        end
        if isTable(v) then
            findTraverse(v, newPath, predicate, results)
        end
    end
end

>>>>>>> 23ea6d14
local function find(tbl, predicate)
    local results = {}

    findTraverse(tbl, "", predicate, results)
    return results
end
PathLib.find = find

<<<<<<< HEAD
=======
local function flattenTraverse(t, prefix, result)
    for k, v in pairs(t) do
        local newKey
        if type(k) == "number" then
            newKey = prefix .. "[" .. tostring(k) .. "]"
        else
            newKey = prefix .. (prefix ~= "" and "." or "") .. tostring(k)
        end
        
        if isTable(v) then
            flattenTraverse(v, newKey, result)
        else
            result[newKey] = v
        end
    end
end

>>>>>>> 23ea6d14
local function flatten(tbl)
    local result = {}

    flattenTraverse(tbl, "", result)
    return result
end
PathLib.flatten = flatten

local function unflatten(tbl)
    local result = {}

    for k, v in pairs(tbl) do
        local path = parsePath(k)
        local current = result
        for i, node in ipairs(path) do
            if i == #path then
                current[node.value] = v
            else
                current[node.value] = current[node.value] or {}
                current = current[node.value]
            end
        end
    end

    return result
end
PathLib.unflatten = unflatten

-- Metatable and circular reference handling

local function isCircular(tbl)
    assertType(tbl, "table", "tbl")
    seenTables = {}
    return checkCircular(tbl)
end
PathLib.isCircular = isCircular

-- Analysis functions

local function analyzePath(tbl, path)
    local result = {
        exists = false,
        value = nil,
        valueType = nil,
        isLeaf = false,
        depth = 0,
        pathComponents = {}
    }

    local current = tbl
    local components = parsePath(path)

    for i, node in ipairs(components) do
        result.pathComponents[i] = node.value
        result.depth = result.depth + 1

        if isNil(current) or not isTable(current) then
            break
        end

        if i == #components then
            result.exists = true
            result.value = current[node.value]
            result.valueType = type(result.value)
            result.isLeaf = not isTable(result.value)
        else
            current = current[node.value]
        end
    end

    return result
end
PathLib.analyzePath = analyzePath

-- Public API

local function path(tbl, ...)
    local args = {...}
    if #args == 0 then
        error("PathLib error: No path provided", 2)
    end
    local path = concat(args, ".")
    local cached = getFromCache(path)
    if cached then return cached end

    local result = get(tbl, path)
    addToCache(path, result)
    return result
end
PathLib.path = path

local function pathTo(tbl, ...)
    return path(tbl, ...)
end
PathLib.pathTo = pathTo

local function setPath(tbl, value, ...)
    local path = concat({...}, ".")
    set(tbl, path, value)
    addToCache(path, value)
end
PathLib.setPath = setPath

local function deletePath(tbl, ...)
    local path = concat({...}, ".")
    local result = delete(tbl, path)
    if result then
        addToCache(path, nil)
    end
    return result
end
PathLib.deletePath = deletePath

local function validatePath(path)
    assertType(path, "string", "path")
    if path:match("%.%.") then
        error("Invalid path: contains empty segments", 2)
    end
    if path:match("^%.[^%[]") or path:match("[^%]]%.$") then
        error("Invalid path: starts or ends with a dot", 2)
    end
    if not path:match("^[%w_]") and not path:match("^%[") then
        error("Invalid path: must start with a word character or '['", 2)
    end
    -- Add more validation as needed
end
PathLib.validatePath = validatePath

local function map(tbl, path, func)
    local values = get(tbl, path)
    if type(values) == "table" then
        for i, v in ipairs(values) do
            values[i] = func(v, path)
        end
        setPath(tbl, values, path)
    else
        setPath(tbl, func(values, path), path)
    end
    return tbl
end

local function filter(tbl, pathOrPredicate, predicateOrNil)
    local path, predicate
    if predicateOrNil then
        path = pathOrPredicate
        predicate = predicateOrNil
    else
        predicate = pathOrPredicate
    end

    local values = path and get(tbl, path) or tbl
    local filtered = {}
    
    if type(values) == "table" then
        for k, v in pairs(values) do
            if predicate(v, k) then
                table.insert(filtered, v)
            end
        end
        if path then
            setPath(tbl, filtered, path)
        end
    elseif predicate(values, path) then
        filtered = {values}
        -- Don't modify the original for single values
    end

    return filtered
end

local function reduce(tbl, path, reducer, initialValue)
    local values = path and PathLib.get(tbl, path) or tbl
    
    -- Handle case where get returns a function (e.g., for wildcards)
    if type(values) == "function" then
        values = values()
    end

    if type(values) == "table" then
        local result = initialValue
        if #values > 0 then
            -- Array-like table
            for i, v in ipairs(values) do
                result = reducer(result, v, i, path)
            end
        else
            -- Key-value pair table
            for k, v in pairs(values) do
                result = reducer(result, v, k, path)
            end
        end
        return result
    else
        -- Single value
        return reducer(initialValue, values, nil, path)
    end
end

do
    PathLib.assertType = assertType
    PathLib.assertEquals = assertEquals
    PathLib.assertTableEquals = assertTableEquals
    PathLib.wrapWithErrorHandling = wrapWithErrorHandling
    PathLib.setRecursive = setRecursive
    PathLib.deepCopy = deepCopy
    PathLib.checkCircular = checkCircular
    PathLib.clearCircularCache = clearCircularCache
    PathLib.createNode = createNode
    PathLib.parsePath = parsePath
    PathLib.handleWildcard = handleWildcard
    PathLib.addToCache = addToCache
    PathLib.getFromCache = getFromCache
    
    PathLib.get = get
    PathLib.set = set
    PathLib.delete = delete
    PathLib.find = find
    PathLib.flatten = flatten
    PathLib.unflatten = unflatten
    PathLib.isCircular = isCircular
    PathLib.analyzePath = analyzePath
    PathLib.path = path
    PathLib.pathTo = pathTo
    PathLib.setPath = setPath
    PathLib.deletePath = deletePath
    PathLib.validatePath = validatePath
    PathLib.map = map
    PathLib.filter = filter
    PathLib.reduce = reduce
end

if PathLib.bWrapWithErrorHandling then
    PathLib.get = wrapWithErrorHandling(PathLib.get)
    PathLib.set = wrapWithErrorHandling(PathLib.set)
    PathLib.delete = wrapWithErrorHandling(PathLib.delete)
    PathLib.find = wrapWithErrorHandling(PathLib.find)
    PathLib.flatten = wrapWithErrorHandling(PathLib.flatten)
    PathLib.unflatten = wrapWithErrorHandling(PathLib.unflatten)
    PathLib.isCircular = wrapWithErrorHandling(PathLib.isCircular)
    PathLib.analyzePath = wrapWithErrorHandling(PathLib.analyzePath)
end

return PathLib<|MERGE_RESOLUTION|>--- conflicted
+++ resolved
@@ -1,9 +1,5 @@
 -- Lua Pathing Library
-<<<<<<< HEAD
 -- Version: 1.2
-=======
--- Version: 1.1
->>>>>>> 23ea6d14
 -- Description: This library provides functionality for table traversal and manipulation.
 
 local PathLib = {
@@ -37,7 +33,6 @@
 
 function PathLib.debugPrint(...) if PathLib.bDebugMode then _G.print(...) end end
 
-<<<<<<< HEAD
 local function findTraverse(t, currentPath, predicate, results)
     for k, v in pairs(t) do
         local newPath
@@ -73,17 +68,11 @@
     end
 end
 
-=======
->>>>>>> 23ea6d14
 local function assertType(value, expectedType, paramName)
     if type(value) ~= expectedType then
         error(string.format("Expected %s to be %s, got %s", paramName, expectedType, type(value)), 3)
     end
 end
-<<<<<<< HEAD
-=======
-PathLib.assertType = assertType
->>>>>>> 23ea6d14
 
 local function wrapWithErrorHandling(func)
     return function(...)
@@ -98,20 +87,12 @@
         return result
     end
 end
-<<<<<<< HEAD
-=======
-PathLib.wrapWithErrorHandling = wrapWithErrorHandling
->>>>>>> 23ea6d14
 
 local function assertEquals(actual, expected, message)
     if actual ~= expected then
         error(string.format("%s: expected %s, got %s", message, tostring(expected), tostring(actual)), 2)
     end
 end
-<<<<<<< HEAD
-=======
-PathLib.assertEquals = assertEquals
->>>>>>> 23ea6d14
 
 local function assertTableEquals(actual, expected, message)
     if actual == nil and expected == nil then
@@ -131,10 +112,6 @@
         end
     end
 end
-<<<<<<< HEAD
-=======
-PathLib.assertTableEquals = assertTableEquals
->>>>>>> 23ea6d14
 
 local function setRecursive(current, pathIndex, path, value)
     if pathIndex > #path then
@@ -171,10 +148,6 @@
         end
     end
 end
-<<<<<<< HEAD
-=======
-PathLib.setRecursive = setRecursive
->>>>>>> 23ea6d14
 
 local function deepCopy(t)
     if type(t) ~= "table" then return t end
@@ -196,10 +169,6 @@
 
     return setmetatable(copy, getmetatable(t))
 end
-<<<<<<< HEAD
-=======
-PathLib.deepCopy = deepCopy
->>>>>>> 23ea6d14
 
 local function checkCircular(t)
     if type(t) ~= "table" then
@@ -221,30 +190,18 @@
     circularCache[t] = nil
     return false
 end
-<<<<<<< HEAD
-=======
-PathLib.checkCircular = checkCircular
->>>>>>> 23ea6d14
 
 local function clearCircularCache()
     for k in pairs(circularCache) do
         circularCache[k] = nil
     end
 end
-<<<<<<< HEAD
-=======
-PathLib.clearCircularCache = clearCircularCache
->>>>>>> 23ea6d14
 
 -- AST implementation
 
 local function createNode(type, value)
     return {type = type, value = value}
 end
-<<<<<<< HEAD
-=======
-PathLib.createNode = createNode
->>>>>>> 23ea6d14
 
 local function parsePath(path)
     local ast = {}
@@ -297,10 +254,6 @@
 
     return ast
 end
-<<<<<<< HEAD
-=======
-PathLib.parsePath = parsePath
->>>>>>> 23ea6d14
 
 local function handleWildcard(tbl, pattern, restPath)
     local results = {}
@@ -324,10 +277,6 @@
     end
     return results
 end
-<<<<<<< HEAD
-=======
-PathLib.handleWildcard = handleWildcard
->>>>>>> 23ea6d14
 
 -- Cache implementation
 
@@ -337,18 +286,10 @@
     end
     cache[path] = value
 end
-<<<<<<< HEAD
-=======
-PathLib.addToCache = addToCache
->>>>>>> 23ea6d14
 
 local function getFromCache(path)
     return cache[path]
 end
-<<<<<<< HEAD
-=======
-PathLib.getFromCache = getFromCache
->>>>>>> 23ea6d14
 
 -- Core functionality
 
@@ -418,27 +359,6 @@
 
 -- Advanced features
 
-<<<<<<< HEAD
-=======
-local function findTraverse(t, currentPath, predicate, results)
-    for k, v in pairs(t) do
-        local newPath
-        if type(k) == "number" then
-            newPath = currentPath .. "[" .. tostring(k) .. "]"
-        else
-            newPath = currentPath .. (currentPath ~= "" and "." or "") .. tostring(k)
-        end
-        
-        if predicate(v, newPath) then
-            table.insert(results, newPath)
-        end
-        if isTable(v) then
-            findTraverse(v, newPath, predicate, results)
-        end
-    end
-end
-
->>>>>>> 23ea6d14
 local function find(tbl, predicate)
     local results = {}
 
@@ -447,33 +367,12 @@
 end
 PathLib.find = find
 
-<<<<<<< HEAD
-=======
-local function flattenTraverse(t, prefix, result)
-    for k, v in pairs(t) do
-        local newKey
-        if type(k) == "number" then
-            newKey = prefix .. "[" .. tostring(k) .. "]"
-        else
-            newKey = prefix .. (prefix ~= "" and "." or "") .. tostring(k)
-        end
-        
-        if isTable(v) then
-            flattenTraverse(v, newKey, result)
-        else
-            result[newKey] = v
-        end
-    end
-end
-
->>>>>>> 23ea6d14
 local function flatten(tbl)
     local result = {}
 
     flattenTraverse(tbl, "", result)
     return result
 end
-PathLib.flatten = flatten
 
 local function unflatten(tbl)
     local result = {}
